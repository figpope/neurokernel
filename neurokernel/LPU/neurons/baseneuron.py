--- conflicted
+++ resolved
@@ -90,13 +90,6 @@
                                                   dtype=np.int32))
         self.__V_rev = garray.to_gpu(np.asarray(n_dict['reverse'],
                                                dtype=np.double))
-<<<<<<< HEAD
-        self.I = garray.zeros(self._num_neurons, np.double)
-        self._update_I_cond = self._get_update_I_cond_func()
-        self._update_I_non_cond = self._get_update_I_non_cond_func()
-        self.LPU_id = LPU_id
-
-=======
         self.I = garray.zeros(self.__num_neurons, np.double)
         self.__update_I_cond = self.__get_update_I_cond_func()
         self.__update_I_non_cond = self.__get_update_I_non_cond_func()
@@ -109,7 +102,6 @@
             self.__I_file.createEArray("/","array", \
                                      tables.Float64Atom(), (0,self.num_neurons))
             
->>>>>>> ea4eda47
     @abstractmethod
     def eval(self):
         '''
